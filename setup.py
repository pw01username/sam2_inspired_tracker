# Copyright (c) Meta Platforms, Inc. and affiliates.
# All rights reserved.

# This source code is licensed under the license found in the
# LICENSE file in the root directory of this source tree.
import os

from setuptools import find_packages, setup
from torch.utils.cpp_extension import BuildExtension, CUDAExtension

# Package metadata
NAME = "SAM 2"
VERSION = "1.0"
DESCRIPTION = "SAM 2: Segment Anything in Images and Videos"
URL = "https://github.com/facebookresearch/segment-anything-2"
AUTHOR = "Meta AI"
AUTHOR_EMAIL = "segment-anything@meta.com"
LICENSE = "Apache 2.0"

# Read the contents of README file
with open("README.md", "r") as f:
    LONG_DESCRIPTION = f.read()

# Required dependencies
REQUIRED_PACKAGES = [
    "torch>=2.3.1",
    "torchvision>=0.18.1",
    "numpy>=1.24.4",
    "tqdm>=4.66.1",
    "hydra-core>=1.3.2",
    "iopath>=0.1.10",
    "pillow>=9.4.0",
]

EXTRA_PACKAGES = {
    "demo": ["matplotlib>=3.9.1", "jupyter>=1.0.0", "opencv-python>=4.7.0"],
    "dev": ["black==24.2.0", "usort==1.0.2", "ufmt==2.0.0b2"],
}

# By default, we also build the SAM 2 CUDA extension.
# You may turn off CUDA build with `export SAM2_BUILD_CUDA=0`.
BUILD_CUDA = os.getenv("SAM2_BUILD_CUDA", "1") == "1"
# By default, we allow SAM 2 installation to proceed even with build errors.
# You may force stopping on errors with `export SAM2_BUILD_ALLOW_ERRORS=0`.
BUILD_ALLOW_ERRORS = os.getenv("SAM2_BUILD_ALLOW_ERRORS", "1") == "1"

# Catch and skip errors during extension building and print a warning message
# (note that this message only shows up under verbose build mode
# "pip install -v -e ." or "python setup.py build_ext -v")
CUDA_ERROR_MSG = (
    "{}\n\n"
    "Failed to build the SAM 2 CUDA extension due to the error above. "
    "You can still use SAM 2, but some post-processing functionality may be limited "
    "(see https://github.com/facebookresearch/segment-anything-2/blob/main/INSTALL.md).\n"
)


def get_extensions():
    if not BUILD_CUDA:
        return []

    try:
        srcs = ["sam2/csrc/connected_components.cu"]
        compile_args = {
            "cxx": [],
            "nvcc": [
                "-DCUDA_HAS_FP16=1",
                "-D__CUDA_NO_HALF_OPERATORS__",
                "-D__CUDA_NO_HALF_CONVERSIONS__",
                "-D__CUDA_NO_HALF2_OPERATORS__",
            ],
        }
        ext_modules = [CUDAExtension("sam2._C", srcs, extra_compile_args=compile_args)]
    except Exception as e:
        if BUILD_ALLOW_ERRORS:
            print(CUDA_ERROR_MSG.format(e))
            ext_modules = []
        else:
            raise e

    return ext_modules


class BuildExtensionIgnoreErrors(BuildExtension):

    def finalize_options(self):
        try:
            super().finalize_options()
        except Exception as e:
            print(CUDA_ERROR_MSG.format(e))
            self.extensions = []

    def build_extensions(self):
        try:
            super().build_extensions()
        except Exception as e:
            print(CUDA_ERROR_MSG.format(e))
            self.extensions = []

    def get_ext_filename(self, ext_name):
        try:
            return super().get_ext_filename(ext_name)
        except Exception as e:
            print(CUDA_ERROR_MSG.format(e))
            self.extensions = []
            return "_C.so"


# Setup configuration
setup(
    name=NAME,
    version=VERSION,
    description=DESCRIPTION,
    long_description=LONG_DESCRIPTION,
    long_description_content_type="text/markdown",
    url=URL,
    author=AUTHOR,
    author_email=AUTHOR_EMAIL,
    license=LICENSE,
    packages=find_packages(exclude="notebooks"),
    install_requires=REQUIRED_PACKAGES,
    extras_require=EXTRA_PACKAGES,
    python_requires=">=3.10.0",
    ext_modules=get_extensions(),
<<<<<<< HEAD
    cmdclass={"build_ext": BuildExtension.with_options(no_python_abi_suffix=True)},
    include_package_data=True,
    package_data={
        "sam2": ["sam2_configs/*.yaml"],
=======
    cmdclass={
        "build_ext": (
            BuildExtensionIgnoreErrors.with_options(no_python_abi_suffix=True)
            if BUILD_ALLOW_ERRORS
            else BuildExtension.with_options(no_python_abi_suffix=True)
        ),
>>>>>>> 6186d152
    },
)<|MERGE_RESOLUTION|>--- conflicted
+++ resolved
@@ -122,18 +122,15 @@
     extras_require=EXTRA_PACKAGES,
     python_requires=">=3.10.0",
     ext_modules=get_extensions(),
-<<<<<<< HEAD
-    cmdclass={"build_ext": BuildExtension.with_options(no_python_abi_suffix=True)},
-    include_package_data=True,
-    package_data={
-        "sam2": ["sam2_configs/*.yaml"],
-=======
     cmdclass={
         "build_ext": (
             BuildExtensionIgnoreErrors.with_options(no_python_abi_suffix=True)
             if BUILD_ALLOW_ERRORS
             else BuildExtension.with_options(no_python_abi_suffix=True)
         ),
->>>>>>> 6186d152
+    },
+    include_package_data=True,
+    package_data={
+        "sam2": ["sam2_configs/*.yaml"],
     },
 )
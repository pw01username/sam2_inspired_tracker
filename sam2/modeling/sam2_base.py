--- conflicted
+++ resolved
@@ -118,13 +118,9 @@
         # Part 2: memory attention to condition current frame's visual features
         # with memories (and obj ptrs) from past frames
         self.memory_attention = memory_attention
-<<<<<<< HEAD
         self.memory_attention_onnx_exported = False
         self.memory_attention_tflite_exported = False
-        self.hidden_dim = memory_attention.d_model
-=======
         self.hidden_dim = image_encoder.neck.d_model
->>>>>>> c2ec8e14
 
         # Part 3: memory encoder for the previous frame's outputs
         self.memory_encoder = memory_encoder
@@ -1118,7 +1114,6 @@
             mask_for_mem = mask_for_mem * self.sigmoid_scale_for_mem_enc
         if self.sigmoid_bias_for_mem_enc != 0.0:
             mask_for_mem = mask_for_mem + self.sigmoid_bias_for_mem_enc
-<<<<<<< HEAD
 
         if export_to_onnx and not self.memory_encoder_onnx_exported:
             self.memory_encoder_onnx_exported = True
@@ -1177,12 +1172,7 @@
 
         maskmem_features = vision_features
         maskmem_pos_enc = [vision_pos_enc]
-=======
-        maskmem_out = self.memory_encoder(
-            pix_feat, mask_for_mem, skip_mask_sigmoid=True  # sigmoid already applied
-        )
-        maskmem_features = maskmem_out["vision_features"]
-        maskmem_pos_enc = maskmem_out["vision_pos_enc"]
+
         # add a no-object embedding to the spatial memory to indicate that the frame
         # is predicted to be occluded (i.e. no object is appearing in the frame)
         if self.no_obj_embed_spatial is not None:
@@ -1192,7 +1182,6 @@
             ) * self.no_obj_embed_spatial[..., None, None].expand(
                 *maskmem_features.shape
             )
->>>>>>> c2ec8e14
 
         return maskmem_features, maskmem_pos_enc
 
@@ -1207,26 +1196,8 @@
         mask_inputs,
         output_dict,
         num_frames,
-<<<<<<< HEAD
-        track_in_reverse=False,  # tracking in reverse time order (for demo usage)
-        # Whether to run the memory encoder on the predicted masks. Sometimes we might want
-        # to skip the memory encoder with `run_mem_encoder=False`. For example,
-        # in demo we might call `track_step` multiple times for each user click,
-        # and only encode the memory when the user finalizes their clicks. And in ablation
-        # settings like SAM training on static images, we don't need the memory encoder.
-        run_mem_encoder=True,
-        # The previously predicted SAM mask logits (which can be fed together with new clicks in demo).
-        prev_sam_mask_logits=None,
-        # ONNX Export
-        export_to_onnx=False,
-        import_from_onnx=False,
-        export_to_tflite=False,
-        import_from_tflite=False,
-        model_id=None
-=======
         track_in_reverse,
         prev_sam_mask_logits,
->>>>>>> c2ec8e14
     ):
         current_out = {"point_inputs": point_inputs, "mask_inputs": mask_inputs}
         # High-resolution feature maps for the SAM head, reshape (HW)BC => BCHW
@@ -1243,8 +1214,7 @@
             pix_feat = current_vision_feats[-1].permute(1, 2, 0)
             pix_feat = pix_feat.view(-1, self.hidden_dim, *feat_sizes[-1])
             sam_outputs = self._use_mask_as_output(
-                pix_feat, high_res_features, mask_inputs,
-                export_to_onnx=export_to_onnx, import_from_onnx=import_from_onnx, export_to_tflite=export_to_tflite, import_from_tflite=import_from_tflite, model_id=model_id
+                pix_feat, high_res_features, mask_inputs
             )
         else:
             # fused the visual feature with previous memory features in the memory bank
@@ -1257,11 +1227,6 @@
                 output_dict=output_dict,
                 num_frames=num_frames,
                 track_in_reverse=track_in_reverse,
-                export_to_onnx=export_to_onnx,
-                import_from_onnx=import_from_onnx,
-                export_to_tflite=export_to_tflite,
-                import_from_tflite=import_from_tflite,
-                model_id=model_id
             )
             # apply SAM-style segmentation head
             # here we might feed previously predicted low-res SAM mask logits into the SAM mask decoder,
@@ -1277,11 +1242,6 @@
                 mask_inputs=mask_inputs,
                 high_res_features=high_res_features,
                 multimask_output=multimask_output,
-                export_to_onnx=export_to_onnx,
-                import_from_onnx=import_from_onnx,
-                export_to_tflite=export_to_tflite,
-                import_from_tflite=import_from_tflite,
-                model_id=model_id
             )
 
         return current_out, sam_outputs, high_res_features, pix_feat
@@ -1304,11 +1264,6 @@
                 pred_masks_high_res=high_res_masks_for_mem_enc,
                 object_score_logits=object_score_logits,
                 is_mask_from_pts=(point_inputs is not None),
-                export_to_onnx=export_to_onnx,
-                import_from_onnx=import_from_onnx,
-                export_to_tflite=export_to_tflite,
-                import_from_tflite=import_from_tflite,
-                model_id=model_id
             )
             current_out["maskmem_features"] = maskmem_features
             current_out["maskmem_pos_enc"] = maskmem_pos_enc
@@ -1336,6 +1291,12 @@
         run_mem_encoder=True,
         # The previously predicted SAM mask logits (which can be fed together with new clicks in demo).
         prev_sam_mask_logits=None,
+        # ONNX Export
+        export_to_onnx=False,
+        import_from_onnx=False,
+        export_to_tflite=False,
+        import_from_tflite=False,
+        model_id=None
     ):
         current_out, sam_outputs, _, _ = self._track_step(
             frame_idx,
@@ -1371,15 +1332,26 @@
 
         # Finally run the memory encoder on the predicted mask to encode
         # it into a new memory feature (that can be used in future frames)
-        self._encode_memory_in_output(
-            current_vision_feats,
-            feat_sizes,
-            point_inputs,
-            run_mem_encoder,
-            high_res_masks,
-            object_score_logits,
-            current_out,
-        )
+        if run_mem_encoder and self.num_maskmem > 0:
+            maskmem_features, maskmem_pos_enc = self._encode_memory_in_output(
+                current_vision_feats,
+                feat_sizes,
+                point_inputs,
+                run_mem_encoder,
+                high_res_masks,
+                object_score_logits,
+                current_out,
+                export_to_onnx=export_to_onnx,
+                import_from_onnx=import_from_onnx,
+                export_to_tflite=export_to_tflite,
+                import_from_tflite=import_from_tflite,
+                model_id=model_id
+            )
+            current_out["maskmem_features"] = maskmem_features
+            current_out["maskmem_pos_enc"] = maskmem_pos_enc
+        else:
+            current_out["maskmem_features"] = None
+            current_out["maskmem_pos_enc"] = None
 
         return current_out
 
